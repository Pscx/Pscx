--- conflicted
+++ resolved
@@ -1,163 +1,3 @@
-<<<<<<< HEAD
-﻿<?xml version="1.0" encoding="utf-8"?>
-<Project ToolsVersion="4.0" DefaultTargets="Build" xmlns="http://schemas.microsoft.com/developer/msbuild/2003">
-  <PropertyGroup>
-    <Configuration Condition=" '$(Configuration)' == '' ">Debug</Configuration>
-    <Platform Condition=" '$(Platform)' == '' ">AnyCPU</Platform>
-    <ProductVersion>9.0.30729</ProductVersion>
-    <SchemaVersion>2.0</SchemaVersion>
-    <ProjectGuid>{BD9F858B-4EAB-4EC8-880B-36889135FD9B}</ProjectGuid>
-    <OutputType>Library</OutputType>
-    <AppDesignerFolder>Properties</AppDesignerFolder>
-    <RootNamespace>Pscx.Deprecated</RootNamespace>
-    <AssemblyName>Pscx.Deprecated</AssemblyName>
-    <TargetFrameworkVersion>v4.0</TargetFrameworkVersion>
-    <FileAlignment>512</FileAlignment>
-    <FileUpgradeFlags>
-    </FileUpgradeFlags>
-    <OldToolsVersion>3.5</OldToolsVersion>
-    <UpgradeBackupLocation />
-    <TargetFrameworkProfile>Client</TargetFrameworkProfile>
-    <PublishUrl>publish\</PublishUrl>
-    <Install>true</Install>
-    <InstallFrom>Disk</InstallFrom>
-    <UpdateEnabled>false</UpdateEnabled>
-    <UpdateMode>Foreground</UpdateMode>
-    <UpdateInterval>7</UpdateInterval>
-    <UpdateIntervalUnits>Days</UpdateIntervalUnits>
-    <UpdatePeriodically>false</UpdatePeriodically>
-    <UpdateRequired>false</UpdateRequired>
-    <MapFileExtensions>true</MapFileExtensions>
-    <ApplicationRevision>0</ApplicationRevision>
-    <ApplicationVersion>1.0.0.%2a</ApplicationVersion>
-    <IsWebBootstrapper>false</IsWebBootstrapper>
-    <UseApplicationTrust>false</UseApplicationTrust>
-    <BootstrapperEnabled>true</BootstrapperEnabled>
-  </PropertyGroup>
-  <PropertyGroup Condition=" '$(Configuration)|$(Platform)' == 'Debug|AnyCPU' ">
-    <DebugSymbols>true</DebugSymbols>
-    <DebugType>full</DebugType>
-    <Optimize>false</Optimize>
-    <OutputPath>bin\Debug\</OutputPath>
-    <DefineConstants>DEBUG;TRACE</DefineConstants>
-    <ErrorReport>prompt</ErrorReport>
-    <WarningLevel>4</WarningLevel>
-    <CodeAnalysisRuleSet>AllRules.ruleset</CodeAnalysisRuleSet>
-    <Prefer32Bit>false</Prefer32Bit>
-  </PropertyGroup>
-  <PropertyGroup Condition=" '$(Configuration)|$(Platform)' == 'Release|AnyCPU' ">
-    <DebugType>pdbonly</DebugType>
-    <Optimize>true</Optimize>
-    <OutputPath>bin\Release\</OutputPath>
-    <DefineConstants>TRACE</DefineConstants>
-    <ErrorReport>prompt</ErrorReport>
-    <WarningLevel>4</WarningLevel>
-    <CodeAnalysisRuleSet>AllRules.ruleset</CodeAnalysisRuleSet>
-    <Prefer32Bit>false</Prefer32Bit>
-  </PropertyGroup>
-  <PropertyGroup Condition="'$(Configuration)|$(Platform)' == 'Release-Signed|AnyCPU'">
-    <OutputPath>bin\Release-Signed\</OutputPath>
-    <DefineConstants>TRACE</DefineConstants>
-    <Optimize>true</Optimize>
-    <DebugType>pdbonly</DebugType>
-    <PlatformTarget>AnyCPU</PlatformTarget>
-    <ErrorReport>prompt</ErrorReport>
-    <CodeAnalysisRuleSet>AllRules.ruleset</CodeAnalysisRuleSet>
-    <Prefer32Bit>false</Prefer32Bit>
-  </PropertyGroup>
-  <ItemGroup>
-    <Reference Include="Microsoft.Management.Infrastructure, Version=1.0.0.0, Culture=neutral, PublicKeyToken=31bf3856ad364e35, processorArchitecture=MSIL">
-      <SpecificVersion>False</SpecificVersion>
-      <HintPath>..\..\Imports\PowerShell\Microsoft.Management.Infrastructure.dll</HintPath>
-    </Reference>
-    <Reference Include="System" />
-    <Reference Include="System.Management" />
-    <Reference Include="System.Data" />
-    <Reference Include="System.Management.Automation, Version=3.0.0.0, Culture=neutral, PublicKeyToken=31bf3856ad364e35, processorArchitecture=MSIL">
-      <SpecificVersion>False</SpecificVersion>
-      <HintPath>..\..\..\..\..\..\Program Files (x86)\Reference Assemblies\Microsoft\WindowsPowerShell\3.0\System.Management.Automation.dll</HintPath>
-    </Reference>
-    <Reference Include="System.Xml" />
-    <Reference Include="Trinet.Core.IO.Ntfs">
-      <HintPath>..\..\Imports\Trinet.Core.IO.Ntfs\Bin\Trinet.Core.IO.Ntfs.dll</HintPath>
-    </Reference>
-  </ItemGroup>
-  <ItemGroup>
-    <Compile Include="Commands\GetRandomCommand.cs" />
-    <Compile Include="Commands\IO\Ntfs\GetAlternateDataStreamCommand.cs" />
-    <Compile Include="Commands\IO\Ntfs\RemoveAlternateDataStreamCommand.cs" />
-    <Compile Include="Commands\NewGenericObjectCommand.cs">
-      <SubType>Code</SubType>
-    </Compile>
-    <Compile Include="Commands\IO\Ntfs\UnblockFileCommand.cs" />
-    <Compile Include="Commands\Reflection\ResolveAssemblyCommand.cs" />
-    <Compile Include="Commands\StartProcessCommand.cs" />
-    <Compile Include="Commands\StartProcessCommand.Local.cs" />
-    <Compile Include="Commands\StartProcessCommand.Remote.cs" />
-    <Compile Include="Commands\Xml\SelectXmlCommand.cs" />
-    <Compile Include="Properties\AssemblyInfo.cs" />
-    <Compile Include="Properties\Resources.Designer.cs">
-      <AutoGen>True</AutoGen>
-      <DesignTime>True</DesignTime>
-      <DependentUpon>Resources.resx</DependentUpon>
-    </Compile>
-    <Compile Include="PscxNouns.cs" />
-  </ItemGroup>
-  <ItemGroup>
-    <ProjectReference Include="..\Pscx.Core\Pscx.Core.csproj">
-      <Project>{2527CA26-82B6-4E2C-8199-25E5986A8AA2}</Project>
-      <Name>Pscx.Core</Name>
-    </ProjectReference>
-    <ProjectReference Include="..\Pscx\Pscx.csproj">
-      <Project>{CAC61CE5-BD44-469A-A27E-8BC945E84019}</Project>
-      <Name>Pscx</Name>
-    </ProjectReference>
-  </ItemGroup>
-  <ItemGroup>
-    <EmbeddedResource Include="Properties\Resources.resx">
-      <Generator>ResXFileCodeGenerator</Generator>
-      <LastGenOutput>Resources.Designer.cs</LastGenOutput>
-    </EmbeddedResource>
-  </ItemGroup>
-  <ItemGroup>
-    <Content Include="Messages.psd1">
-      <CopyToOutputDirectory>PreserveNewest</CopyToOutputDirectory>
-    </Content>
-  </ItemGroup>
-  <ItemGroup>
-    <Content Include="Pscx.Deprecated.psm1">
-      <CopyToOutputDirectory>PreserveNewest</CopyToOutputDirectory>
-    </Content>
-  </ItemGroup>
-  <ItemGroup>
-    <Content Include="Pscx.Deprecated.psd1">
-      <CopyToOutputDirectory>PreserveNewest</CopyToOutputDirectory>
-    </Content>
-  </ItemGroup>
-  <ItemGroup>
-    <Content Include="FormatData\Pscx.Xml.Format.ps1xml">
-      <CopyToOutputDirectory>PreserveNewest</CopyToOutputDirectory>
-    </Content>
-  </ItemGroup>
-  <ItemGroup>
-    <BootstrapperPackage Include="Microsoft.Net.Client.3.5">
-      <Visible>False</Visible>
-      <ProductName>.NET Framework 3.5 SP1 Client Profile</ProductName>
-      <Install>false</Install>
-    </BootstrapperPackage>
-    <BootstrapperPackage Include="Microsoft.Net.Framework.3.5.SP1">
-      <Visible>False</Visible>
-      <ProductName>.NET Framework 3.5 SP1</ProductName>
-      <Install>true</Install>
-    </BootstrapperPackage>
-    <BootstrapperPackage Include="Microsoft.Windows.Installer.3.1">
-      <Visible>False</Visible>
-      <ProductName>Windows Installer 3.1</ProductName>
-      <Install>true</Install>
-    </BootstrapperPackage>
-  </ItemGroup>
-  <Import Project="$(MSBuildToolsPath)\Microsoft.CSharp.targets" />
-=======
 ﻿<?xml version="1.0" encoding="utf-8"?>
 <Project ToolsVersion="4.0" DefaultTargets="Build" xmlns="http://schemas.microsoft.com/developer/msbuild/2003">
   <PropertyGroup>
@@ -317,7 +157,6 @@
     <None Include="packages.config" />
   </ItemGroup>
   <Import Project="$(MSBuildToolsPath)\Microsoft.CSharp.targets" />
->>>>>>> 60a559a5
   <!-- To modify your build process, add your task inside one of the targets below and uncomment it. 
        Other similar extension points exist, see Microsoft.Common.targets.
   <Target Name="BeforeBuild">
