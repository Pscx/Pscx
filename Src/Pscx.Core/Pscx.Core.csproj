<<<<<<< HEAD
﻿<?xml version="1.0" encoding="utf-8"?>
<Project DefaultTargets="Build" xmlns="http://schemas.microsoft.com/developer/msbuild/2003" ToolsVersion="4.0">
  <PropertyGroup>
    <Configuration Condition=" '$(Configuration)' == '' ">Debug</Configuration>
    <Platform Condition=" '$(Platform)' == '' ">AnyCPU</Platform>
    <ProductVersion>9.0.30729</ProductVersion>
    <SchemaVersion>2.0</SchemaVersion>
    <ProjectGuid>{2527CA26-82B6-4E2C-8199-25E5986A8AA2}</ProjectGuid>
    <OutputType>Library</OutputType>
    <AppDesignerFolder>Properties</AppDesignerFolder>
    <RootNamespace>Pscx</RootNamespace>
    <AssemblyName>Pscx.Core</AssemblyName>
    <FileUpgradeFlags>
    </FileUpgradeFlags>
    <OldToolsVersion>3.5</OldToolsVersion>
    <UpgradeBackupLocation>
    </UpgradeBackupLocation>
    <TargetFrameworkVersion>v4.0</TargetFrameworkVersion>
    <TargetFrameworkProfile>Client</TargetFrameworkProfile>
  </PropertyGroup>
  <PropertyGroup Condition=" '$(Configuration)|$(Platform)' == 'Debug|AnyCPU' ">
    <DebugSymbols>true</DebugSymbols>
    <DebugType>full</DebugType>
    <Optimize>false</Optimize>
    <OutputPath>bin\Debug\</OutputPath>
    <DefineConstants>DEBUG;TRACE</DefineConstants>
    <ErrorReport>prompt</ErrorReport>
    <WarningLevel>4</WarningLevel>
    <AllowUnsafeBlocks>true</AllowUnsafeBlocks>
    <BaseAddress>1752891392</BaseAddress>
    <CodeAnalysisRuleSet>AllRules.ruleset</CodeAnalysisRuleSet>
    <Prefer32Bit>false</Prefer32Bit>
  </PropertyGroup>
  <PropertyGroup Condition=" '$(Configuration)|$(Platform)' == 'Release|AnyCPU' ">
    <DebugType>pdbonly</DebugType>
    <Optimize>true</Optimize>
    <OutputPath>bin\Release\</OutputPath>
    <DefineConstants>TRACE</DefineConstants>
    <ErrorReport>prompt</ErrorReport>
    <WarningLevel>4</WarningLevel>
    <AllowUnsafeBlocks>true</AllowUnsafeBlocks>
    <CodeAnalysisRuleSet>AllRules.ruleset</CodeAnalysisRuleSet>
    <Prefer32Bit>false</Prefer32Bit>
  </PropertyGroup>
  <PropertyGroup Condition="'$(Configuration)|$(Platform)' == 'Release-Signed|AnyCPU'">
    <OutputPath>bin\Release-Signed\</OutputPath>
    <DefineConstants>TRACE</DefineConstants>
    <AllowUnsafeBlocks>true</AllowUnsafeBlocks>
    <Optimize>true</Optimize>
    <DebugType>pdbonly</DebugType>
    <PlatformTarget>AnyCPU</PlatformTarget>
    <ErrorReport>prompt</ErrorReport>
    <CodeAnalysisRuleSet>AllRules.ruleset</CodeAnalysisRuleSet>
    <Prefer32Bit>false</Prefer32Bit>
  </PropertyGroup>
  <ItemGroup>
    <Reference Include="Microsoft.Management.Infrastructure, Version=1.0.0.0, Culture=neutral, PublicKeyToken=31bf3856ad364e35, processorArchitecture=MSIL">
      <SpecificVersion>False</SpecificVersion>
      <HintPath>..\..\Imports\PowerShell\Microsoft.Management.Infrastructure.dll</HintPath>
    </Reference>
    <Reference Include="PowerCollections, Version=1.0.2141.24679, Culture=neutral, processorArchitecture=MSIL">
      <SpecificVersion>False</SpecificVersion>
      <HintPath>..\..\Imports\PowerCollections\PowerCollections.dll</HintPath>
    </Reference>
    <Reference Include="System" />
    <Reference Include="System.Data" />
    <Reference Include="System.DirectoryServices" />
    <Reference Include="System.DirectoryServices.Protocols" />
    <Reference Include="System.Drawing" />
    <Reference Include="System.Management.Automation, Version=3.0.0.0, Culture=neutral, PublicKeyToken=31bf3856ad364e35, processorArchitecture=MSIL">
      <SpecificVersion>False</SpecificVersion>
      <HintPath>..\..\..\..\..\..\Program Files (x86)\Reference Assemblies\Microsoft\WindowsPowerShell\3.0\System.Management.Automation.dll</HintPath>
    </Reference>
    <Reference Include="System.Windows.Forms" />
    <Reference Include="System.Xml" />
  </ItemGroup>
  <ItemGroup>
    <Compile Include="..\AssemblyInfo.Shared.cs">
      <Link>Properties\AssemblyInfo.Shared.cs</Link>
    </Compile>
    <Compile Include="Collections\InterlockedStack.cs" />
    <Compile Include="Commands\PscxCmdlet.PscxPathInfo.cs" />
    <Compile Include="DirectoryServices\LdapPath.cs" />
    <Compile Include="EncodingConversion.cs" />
    <Compile Include="EnvironmentBlock\EnvironmentFrame.cs" />
    <Compile Include="EnvironmentBlock\PathVariable.cs" />
    <Compile Include="GenericDisposable.cs" />
    <Compile Include="Interop\Console\ConsoleFontInfo.cs" />
    <Compile Include="Interop\RunningObjectTable\RunningObjectTableHelper.cs" />
    <Compile Include="OutStringFormatter.cs" />
    <Compile Include="PscxContext.cs" />
    <Compile Include="PscxDelegates.cs" />
    <Compile Include="Commands\PscxCmdlet.cs" />
    <Compile Include="Commands\PscxCmdlet.IPscxErrorHandler.cs" />
    <Compile Include="Commands\PscxCmdlet.IPscxFileHandler.cs" />
    <Compile Include="Commands\PscxInputObjectPathCommandBase.cs" />
    <Compile Include="Commands\PscxPathCommandBase.cs" />
    <Compile Include="DirectoryServices\ActiveDirectory\UserClass.UacProperty.cs" />
    <Compile Include="DirectoryServices\ActiveDirectory\GroupClass.cs" />
    <Compile Include="DirectoryServices\DirectoryEntryProperties\DistinguishedNameProperties.cs" />
    <Compile Include="DirectoryServices\DirectoryEntryProperties\ListDirectoryEntryProperty.cs" />
    <Compile Include="DirectoryServices\DirectoryEntryProperties\SetMethodDirectoryEntryProperty.cs" />
    <Compile Include="DirectoryServices\DirectoryEntryProperties\SimpleDirectoryEntryProperty.cs" />
    <Compile Include="DirectoryServices\DirectoryEntryProperty.cs">
    </Compile>
    <Compile Include="DirectoryServices\ActiveDirectory\OrganizationalUnitClass.cs" />
    <Compile Include="DirectoryServices\DirectoryEntryPropertyDictionary.cs" />
    <Compile Include="DirectoryServices\DirectoryEntryTypeCollection.cs" />
    <Compile Include="DirectoryServices\DirectoryUtils.cs" />
    <Compile Include="DirectoryServices\DirectoryEntryType.cs" />
    <Compile Include="DirectoryServices\ActiveDirectory\UserClass.cs" />
    <Compile Include="DirectoryServices\NameTranslator.cs" />
    <Compile Include="StringEncodingParameter.cs" />
    <Compile Include="Interop\Console\Coordinates.cs" />
    <Compile Include="Interop\Console\InputRecord.cs" />
    <Compile Include="Interop\DirectoryServices\DsCrackNames.cs" />
    <Compile Include="Reflection\AssemblyNameConvertor.cs" />
    <Compile Include="Interop\DirectoryServices\IADsLargeInteger.cs" />
    <Compile Include="Reflection\AssemblyCache.cs" />
    <Compile Include="Interop\Fusion\IAssemblyCache.cs" />
    <Compile Include="Interop\Fusion\IAssemblyCacheItem.cs" />
    <Compile Include="Interop\Fusion\IAssemblyEnum.cs" />
    <Compile Include="Interop\Fusion\IAssemblyName.cs" />
    <Compile Include="Interop\Fusion\IInstallReferenceEnum.cs" />
    <Compile Include="Interop\Fusion\IInstallReferenceItem.cs" />
    <Compile Include="Reflection\AssemblyCacheEnumerator.cs" />
    <Compile Include="Reflection\CoffHeader.cs" />
    <Compile Include="Reflection\DosHeader.cs" />
    <Compile Include="Reflection\AssemblyCacheSearcher.cs" />
    <Compile Include="Reflection\InvalidPEFileException.cs" />
    <Compile Include="Reflection\PEHeader.cs" />
    <Compile Include="Reflection\PESection.cs" />
    <Compile Include="Reflection\PortableExecutable.cs" />
    <Compile Include="Interop\Shell\IPersistFile.cs" />
    <Compile Include="Interop\Shell\IShellLink.cs" />
    <Compile Include="Interop\NativeMethods.cs" />
    <Compile Include="Interop\Console\RectangleShort.cs" />
    <Compile Include="Interop\Security.Privileges\SafeTokenHandle.cs" />
    <Compile Include="Interop\Console\Size.cs" />
    <Compile Include="IO\Ntfs\ReparsePointHelper.cs" />
    <Compile Include="IO\Ntfs\ReparsePointInfo.cs" />
    <Compile Include="PscxDependency.cs" />
    <Compile Include="TerminalServices\TerminalServer.cs" />
    <Compile Include="Interop\Security.Privileges\TokenPrivilege.cs" />
    <Compile Include="Interop\Security.Privileges\TokenPrivilegeCollection.cs" />
    <Compile Include="Interop\UnsafeNativeMethods.cs" />
    <Compile Include="IO\StreamDecorator.cs" />
    <Compile Include="PscxErrorRecord.cs" />
    <Compile Include="PscxHelpAttributes.cs" />
    <Compile Include="Properties\AssemblyInfo.cs" />
    <Compile Include="PscxException.cs" />
    <Compile Include="Resources\Errors.Designer.cs">
      <AutoGen>True</AutoGen>
      <DesignTime>True</DesignTime>
      <DependentUpon>Errors.resx</DependentUpon>
    </Compile>
    <Compile Include="Runtime.Serialization.Binary\Attributes.cs" />
    <Compile Include="Runtime.Serialization.Binary\BinaryParser.cs" />
    <Compile Include="Runtime.Serialization.Binary\Exceptions.cs" />
    <Compile Include="Runtime.Serialization.Binary\UnixTime.cs" />
    <Compile Include="TerminalServices\TerminalSession.cs" />
    <Compile Include="Utils.cs" />
    <Compile Include="Visitors\CmdletReflectionVisitor.cs" />
    <Compile Include="Visitors\ReflectionVisitor.cs" />
  </ItemGroup>
  <ItemGroup>
    <EmbeddedResource Include="Resources\Errors.resx">
      <SubType>Designer</SubType>
      <Generator>ResXFileCodeGenerator</Generator>
      <LastGenOutput>Errors.Designer.cs</LastGenOutput>
    </EmbeddedResource>
  </ItemGroup>
  <ItemGroup>
    <Compile Include="IO\PscxPathInfo.cs" />
    <Compile Include="IO\PscxPathInfo.InvalidPscxPathImpl.cs" />
    <Compile Include="IO\PscxPathInfo.ResolvedPscxPathImpl.cs" />
    <Compile Include="Reflection\FastInvoke.cs" />
  </ItemGroup>
  <ItemGroup>
    <Compile Include="Annotations.cs" />
    <Compile Include="Collections\ExtensionMethods.cs" />
    <Compile Include="Commands\ProviderConstraintPolicy.cs" />
    <Compile Include="Commands\PscxInputObjectPathSettings.cs" />
    <Compile Include="EncodingParameter.cs" />
    <Compile Include="Interop\PropVariant.cs" />
    <Compile Include="Interop\SafeLibraryHandle.cs" />
    <Compile Include="Interop\SevenZip\ArchivePropId.cs" />
    <Compile Include="Interop\SevenZip\AskMode.cs" />
    <Compile Include="Interop\SevenZip\CompressionLevel.cs" />
    <Compile Include="Interop\SevenZip\CompressionMethod.cs" />
    <Compile Include="Interop\SevenZip\EncryptionMethod.cs" />
    <Compile Include="Interop\SevenZip\FileTimeType.cs" />
    <Compile Include="Interop\SevenZip\InStreamTimedWrapper.cs" />
    <Compile Include="Interop\SevenZip\InStreamWrapper.cs" />
    <Compile Include="Interop\SevenZip\ItemPropId.cs" />
    <Compile Include="Interop\SevenZip\KnownSevenZipFormat.cs" />
    <Compile Include="Interop\SevenZip\OperationResult.cs" />
    <Compile Include="Interop\SevenZip\OutStreamWrapper.cs" />
    <Compile Include="Interop\SevenZip\SevenZipInterfaces.cs" />
    <Compile Include="Interop\SevenZip\StreamWrapper.cs" />
    <Compile Include="Interop\SimpleComWrapper.cs" />
    <Compile Include="IO\ImageMastering\ImapiProfileTypes.cs" />
    <Compile Include="IO\PscxPathInfo.UnresolvedPscxPathImpl.cs" />
    <Compile Include="IO\IPscxPathSettings.cs" />
    <Compile Include="SIUnits\Pressure.cs" />
    <Compile Include="SIUnits\Energy.cs" />
    <Compile Include="SIUnits\Length.cs" />
    <Compile Include="SIUnits\Mass.cs" />
    <Compile Include="SIUnits\NonSIUnit.cs" />
    <Compile Include="SIUnits\NonSIUnitConverter.cs" />
    <Compile Include="SIUnits\NonSIUnit`1.cs" />
    <Compile Include="SIUnits\SIPrefixes.cs" />
    <Compile Include="SIUnits\SIUnit.cs" />
    <Compile Include="PipelineHelper.cs" />
    <Compile Include="PreferenceVariableAttribute.cs" />
    <Compile Include="ProviderConstraintAttribute.cs" />
    <Compile Include="Providers\DynamicParameterBuilder.cs" />
    <Compile Include="Providers\PscxNavigationCmdletProvider.cs" />
    <Compile Include="Providers\PscxObjectDriveInfo.cs" />
    <Compile Include="Providers\PscxObjectProviderBase.cs" />
    <Compile Include="Providers\PscxObjectProviderContent.cs" />
    <Compile Include="Providers\PscxProviderContext.cs" />
    <Compile Include="PscxCallbackEventBridge.cs" />
    <Compile Include="PscxPathAttribute.cs" />
    <Compile Include="Reflection\DynamicType\DataReaderIndexer.cs" />
    <Compile Include="Reflection\DynamicType\DataReaderObjectFactory.cs" />
    <Compile Include="Reflection\DynamicType\DataRowIndexer.cs" />
    <Compile Include="Reflection\DynamicType\DataTableObjectFactory.cs" />
    <Compile Include="Reflection\DynamicType\DataTypeBuilder.cs" />
    <Compile Include="Reflection\DynamicType\PropertySetter.cs" />
    <Compile Include="Reflection\DynamicType\IIndexedByName.cs" />
    <Compile Include="Runtime.Serialization.Binary\RecordParser.cs" />
    <Compile Include="TerminalServices\TerminalSessionClientInfo.cs" />
    <Compile Include="TerminalServices\TerminalSessionState.cs" />
    <Compile Include="Validation\ValidatePathAttribute.cs" />
  </ItemGroup>
  <Import Project="$(MSBuildBinPath)\Microsoft.CSharp.targets" />
  <PropertyGroup>
=======
﻿<?xml version="1.0" encoding="utf-8"?>
<Project DefaultTargets="Build" xmlns="http://schemas.microsoft.com/developer/msbuild/2003" ToolsVersion="4.0">
  <PropertyGroup>
    <Configuration Condition=" '$(Configuration)' == '' ">Debug</Configuration>
    <Platform Condition=" '$(Platform)' == '' ">AnyCPU</Platform>
    <ProductVersion>9.0.30729</ProductVersion>
    <SchemaVersion>2.0</SchemaVersion>
    <ProjectGuid>{2527CA26-82B6-4E2C-8199-25E5986A8AA2}</ProjectGuid>
    <OutputType>Library</OutputType>
    <AppDesignerFolder>Properties</AppDesignerFolder>
    <RootNamespace>Pscx</RootNamespace>
    <AssemblyName>Pscx.Core</AssemblyName>
    <FileUpgradeFlags>
    </FileUpgradeFlags>
    <OldToolsVersion>3.5</OldToolsVersion>
    <UpgradeBackupLocation>
    </UpgradeBackupLocation>
    <TargetFrameworkVersion>v4.5</TargetFrameworkVersion>
    <TargetFrameworkProfile>
    </TargetFrameworkProfile>
  </PropertyGroup>
  <PropertyGroup Condition=" '$(Configuration)|$(Platform)' == 'Debug|AnyCPU' ">
    <DebugSymbols>true</DebugSymbols>
    <DebugType>full</DebugType>
    <Optimize>false</Optimize>
    <OutputPath>bin\Debug\</OutputPath>
    <DefineConstants>DEBUG;TRACE</DefineConstants>
    <ErrorReport>prompt</ErrorReport>
    <WarningLevel>4</WarningLevel>
    <AllowUnsafeBlocks>true</AllowUnsafeBlocks>
    <BaseAddress>1752891392</BaseAddress>
    <CodeAnalysisRuleSet>AllRules.ruleset</CodeAnalysisRuleSet>
    <Prefer32Bit>false</Prefer32Bit>
  </PropertyGroup>
  <PropertyGroup Condition=" '$(Configuration)|$(Platform)' == 'Release|AnyCPU' ">
    <DebugType>pdbonly</DebugType>
    <Optimize>true</Optimize>
    <OutputPath>bin\Release\</OutputPath>
    <DefineConstants>TRACE</DefineConstants>
    <ErrorReport>prompt</ErrorReport>
    <WarningLevel>4</WarningLevel>
    <AllowUnsafeBlocks>true</AllowUnsafeBlocks>
    <CodeAnalysisRuleSet>AllRules.ruleset</CodeAnalysisRuleSet>
    <Prefer32Bit>false</Prefer32Bit>
  </PropertyGroup>
  <PropertyGroup Condition="'$(Configuration)|$(Platform)' == 'Release-Signed|AnyCPU'">
    <OutputPath>bin\Release-Signed\</OutputPath>
    <DefineConstants>TRACE</DefineConstants>
    <AllowUnsafeBlocks>true</AllowUnsafeBlocks>
    <Optimize>true</Optimize>
    <DebugType>pdbonly</DebugType>
    <PlatformTarget>AnyCPU</PlatformTarget>
    <ErrorReport>prompt</ErrorReport>
    <CodeAnalysisRuleSet>AllRules.ruleset</CodeAnalysisRuleSet>
    <Prefer32Bit>false</Prefer32Bit>
  </PropertyGroup>
  <ItemGroup>
    <Reference Include="SoftUni.Wintellect.PowerCollections, Version=1.1.5733.22550, Culture=neutral, processorArchitecture=MSIL">
      <HintPath>..\packages\SoftUni.Wintellect.PowerCollections.1.1.5733.22550\lib\net20\SoftUni.Wintellect.PowerCollections.dll</HintPath>
      <Private>True</Private>
    </Reference>
    <Reference Include="System" />
    <Reference Include="System.Data" />
    <Reference Include="System.DirectoryServices" />
    <Reference Include="System.DirectoryServices.Protocols" />
    <Reference Include="System.Drawing" />
    <Reference Include="System.Management.Automation, Version=3.0.0.0, Culture=neutral, PublicKeyToken=31bf3856ad364e35, processorArchitecture=MSIL">
      <HintPath>..\packages\Microsoft.PowerShell.3.ReferenceAssemblies.1.0.0\lib\net4\System.Management.Automation.dll</HintPath>
      <Private>True</Private>
    </Reference>
    <Reference Include="System.Windows.Forms" />
    <Reference Include="System.Xml" />
  </ItemGroup>
  <ItemGroup>
    <Compile Include="..\AssemblyInfo.Shared.cs">
      <Link>Properties\AssemblyInfo.Shared.cs</Link>
    </Compile>
    <Compile Include="Collections\InterlockedStack.cs" />
    <Compile Include="Commands\PscxCmdlet.PscxPathInfo.cs" />
    <Compile Include="DirectoryServices\LdapPath.cs" />
    <Compile Include="EncodingConversion.cs" />
    <Compile Include="EnvironmentBlock\EnvironmentFrame.cs" />
    <Compile Include="EnvironmentBlock\PathVariable.cs" />
    <Compile Include="GenericDisposable.cs" />
    <Compile Include="Interop\Console\ConsoleFontInfo.cs" />
    <Compile Include="Interop\RunningObjectTable\RunningObjectTableHelper.cs" />
    <Compile Include="OutStringFormatter.cs" />
    <Compile Include="PscxContext.cs" />
    <Compile Include="PscxDelegates.cs" />
    <Compile Include="Commands\PscxCmdlet.cs" />
    <Compile Include="Commands\PscxCmdlet.IPscxErrorHandler.cs" />
    <Compile Include="Commands\PscxCmdlet.IPscxFileHandler.cs" />
    <Compile Include="Commands\PscxInputObjectPathCommandBase.cs" />
    <Compile Include="Commands\PscxPathCommandBase.cs" />
    <Compile Include="DirectoryServices\ActiveDirectory\UserClass.UacProperty.cs" />
    <Compile Include="DirectoryServices\ActiveDirectory\GroupClass.cs" />
    <Compile Include="DirectoryServices\DirectoryEntryProperties\DistinguishedNameProperties.cs" />
    <Compile Include="DirectoryServices\DirectoryEntryProperties\ListDirectoryEntryProperty.cs" />
    <Compile Include="DirectoryServices\DirectoryEntryProperties\SetMethodDirectoryEntryProperty.cs" />
    <Compile Include="DirectoryServices\DirectoryEntryProperties\SimpleDirectoryEntryProperty.cs" />
    <Compile Include="DirectoryServices\DirectoryEntryProperty.cs">
    </Compile>
    <Compile Include="DirectoryServices\ActiveDirectory\OrganizationalUnitClass.cs" />
    <Compile Include="DirectoryServices\DirectoryEntryPropertyDictionary.cs" />
    <Compile Include="DirectoryServices\DirectoryEntryTypeCollection.cs" />
    <Compile Include="DirectoryServices\DirectoryUtils.cs" />
    <Compile Include="DirectoryServices\DirectoryEntryType.cs" />
    <Compile Include="DirectoryServices\ActiveDirectory\UserClass.cs" />
    <Compile Include="DirectoryServices\NameTranslator.cs" />
    <Compile Include="StringEncodingParameter.cs" />
    <Compile Include="Interop\Console\Coordinates.cs" />
    <Compile Include="Interop\Console\InputRecord.cs" />
    <Compile Include="Interop\DirectoryServices\DsCrackNames.cs" />
    <Compile Include="Reflection\AssemblyNameConvertor.cs" />
    <Compile Include="Interop\DirectoryServices\IADsLargeInteger.cs" />
    <Compile Include="Reflection\AssemblyCache.cs" />
    <Compile Include="Interop\Fusion\IAssemblyCache.cs" />
    <Compile Include="Interop\Fusion\IAssemblyCacheItem.cs" />
    <Compile Include="Interop\Fusion\IAssemblyEnum.cs" />
    <Compile Include="Interop\Fusion\IAssemblyName.cs" />
    <Compile Include="Interop\Fusion\IInstallReferenceEnum.cs" />
    <Compile Include="Interop\Fusion\IInstallReferenceItem.cs" />
    <Compile Include="Reflection\AssemblyCacheEnumerator.cs" />
    <Compile Include="Reflection\CoffHeader.cs" />
    <Compile Include="Reflection\DosHeader.cs" />
    <Compile Include="Reflection\AssemblyCacheSearcher.cs" />
    <Compile Include="Reflection\InvalidPEFileException.cs" />
    <Compile Include="Reflection\PEHeader.cs" />
    <Compile Include="Reflection\PESection.cs" />
    <Compile Include="Reflection\PortableExecutable.cs" />
    <Compile Include="Interop\Shell\IPersistFile.cs" />
    <Compile Include="Interop\Shell\IShellLink.cs" />
    <Compile Include="Interop\NativeMethods.cs" />
    <Compile Include="Interop\Console\RectangleShort.cs" />
    <Compile Include="Interop\Security.Privileges\SafeTokenHandle.cs" />
    <Compile Include="Interop\Console\Size.cs" />
    <Compile Include="IO\Ntfs\ReparsePointHelper.cs" />
    <Compile Include="IO\Ntfs\ReparsePointInfo.cs" />
    <Compile Include="PscxDependency.cs" />
    <Compile Include="TerminalServices\TerminalServer.cs" />
    <Compile Include="Interop\Security.Privileges\TokenPrivilege.cs" />
    <Compile Include="Interop\Security.Privileges\TokenPrivilegeCollection.cs" />
    <Compile Include="Interop\UnsafeNativeMethods.cs" />
    <Compile Include="IO\StreamDecorator.cs" />
    <Compile Include="PscxErrorRecord.cs" />
    <Compile Include="PscxHelpAttributes.cs" />
    <Compile Include="Properties\AssemblyInfo.cs" />
    <Compile Include="PscxException.cs" />
    <Compile Include="Resources\Errors.Designer.cs">
      <AutoGen>True</AutoGen>
      <DesignTime>True</DesignTime>
      <DependentUpon>Errors.resx</DependentUpon>
    </Compile>
    <Compile Include="Runtime.Serialization.Binary\Attributes.cs" />
    <Compile Include="Runtime.Serialization.Binary\BinaryParser.cs" />
    <Compile Include="Runtime.Serialization.Binary\Exceptions.cs" />
    <Compile Include="Runtime.Serialization.Binary\UnixTime.cs" />
    <Compile Include="TerminalServices\TerminalSession.cs" />
    <Compile Include="Utils.cs" />
    <Compile Include="Visitors\CmdletReflectionVisitor.cs" />
    <Compile Include="Visitors\ReflectionVisitor.cs" />
  </ItemGroup>
  <ItemGroup>
    <EmbeddedResource Include="Resources\Errors.resx">
      <SubType>Designer</SubType>
      <Generator>ResXFileCodeGenerator</Generator>
      <LastGenOutput>Errors.Designer.cs</LastGenOutput>
    </EmbeddedResource>
  </ItemGroup>
  <ItemGroup>
    <Compile Include="IO\PscxPathInfo.cs" />
    <Compile Include="IO\PscxPathInfo.InvalidPscxPathImpl.cs" />
    <Compile Include="IO\PscxPathInfo.ResolvedPscxPathImpl.cs" />
    <Compile Include="Reflection\FastInvoke.cs" />
  </ItemGroup>
  <ItemGroup>
    <Compile Include="Annotations.cs" />
    <Compile Include="Collections\ExtensionMethods.cs" />
    <Compile Include="Commands\ProviderConstraintPolicy.cs" />
    <Compile Include="Commands\PscxInputObjectPathSettings.cs" />
    <Compile Include="EncodingParameter.cs" />
    <Compile Include="Interop\PropVariant.cs" />
    <Compile Include="Interop\SafeLibraryHandle.cs" />
    <Compile Include="Interop\SevenZip\ArchivePropId.cs" />
    <Compile Include="Interop\SevenZip\AskMode.cs" />
    <Compile Include="Interop\SevenZip\CompressionLevel.cs" />
    <Compile Include="Interop\SevenZip\CompressionMethod.cs" />
    <Compile Include="Interop\SevenZip\EncryptionMethod.cs" />
    <Compile Include="Interop\SevenZip\FileTimeType.cs" />
    <Compile Include="Interop\SevenZip\InStreamTimedWrapper.cs" />
    <Compile Include="Interop\SevenZip\InStreamWrapper.cs" />
    <Compile Include="Interop\SevenZip\ItemPropId.cs" />
    <Compile Include="Interop\SevenZip\KnownSevenZipFormat.cs" />
    <Compile Include="Interop\SevenZip\OperationResult.cs" />
    <Compile Include="Interop\SevenZip\OutStreamWrapper.cs" />
    <Compile Include="Interop\SevenZip\SevenZipInterfaces.cs" />
    <Compile Include="Interop\SevenZip\StreamWrapper.cs" />
    <Compile Include="Interop\SimpleComWrapper.cs" />
    <Compile Include="IO\ImageMastering\ImapiProfileTypes.cs" />
    <Compile Include="IO\PscxPathInfo.UnresolvedPscxPathImpl.cs" />
    <Compile Include="IO\IPscxPathSettings.cs" />
    <Compile Include="SIUnits\Pressure.cs" />
    <Compile Include="SIUnits\Energy.cs" />
    <Compile Include="SIUnits\Length.cs" />
    <Compile Include="SIUnits\Mass.cs" />
    <Compile Include="SIUnits\NonSIUnit.cs" />
    <Compile Include="SIUnits\NonSIUnitConverter.cs" />
    <Compile Include="SIUnits\NonSIUnit`1.cs" />
    <Compile Include="SIUnits\SIPrefixes.cs" />
    <Compile Include="SIUnits\SIUnit.cs" />
    <Compile Include="PipelineHelper.cs" />
    <Compile Include="PreferenceVariableAttribute.cs" />
    <Compile Include="ProviderConstraintAttribute.cs" />
    <Compile Include="Providers\DynamicParameterBuilder.cs" />
    <Compile Include="Providers\PscxNavigationCmdletProvider.cs" />
    <Compile Include="Providers\PscxObjectDriveInfo.cs" />
    <Compile Include="Providers\PscxObjectProviderBase.cs" />
    <Compile Include="Providers\PscxObjectProviderContent.cs" />
    <Compile Include="Providers\PscxProviderContext.cs" />
    <Compile Include="PscxCallbackEventBridge.cs" />
    <Compile Include="PscxPathAttribute.cs" />
    <Compile Include="Reflection\DynamicType\DataReaderIndexer.cs" />
    <Compile Include="Reflection\DynamicType\DataReaderObjectFactory.cs" />
    <Compile Include="Reflection\DynamicType\DataRowIndexer.cs" />
    <Compile Include="Reflection\DynamicType\DataTableObjectFactory.cs" />
    <Compile Include="Reflection\DynamicType\DataTypeBuilder.cs" />
    <Compile Include="Reflection\DynamicType\PropertySetter.cs" />
    <Compile Include="Reflection\DynamicType\IIndexedByName.cs" />
    <Compile Include="Runtime.Serialization.Binary\RecordParser.cs" />
    <Compile Include="TerminalServices\TerminalSessionClientInfo.cs" />
    <Compile Include="TerminalServices\TerminalSessionState.cs" />
    <Compile Include="Validation\ValidatePathAttribute.cs" />
  </ItemGroup>
  <ItemGroup>
    <None Include="packages.config" />
  </ItemGroup>
  <Import Project="$(MSBuildBinPath)\Microsoft.CSharp.targets" />
  <PropertyGroup>
>>>>>>> 60a559a5
    <PostBuildEvent>if "$(ConfigurationName)" == "Release-Signed" (
    @echo "C:\Program Files (x86)\Windows Kits\8.0\bin\x86\signtool.exe" sign /t http://timestamp.digicert.com /sha1 2BE1DA66486C6EE58D5EA3BC692F86EEE413D35C "$(TargetPath)"
    "C:\Program Files (x86)\Windows Kits\8.0\bin\x86\signtool.exe" sign /t http://timestamp.digicert.com /sha1 2BE1DA66486C6EE58D5EA3BC692F86EEE413D35C "$(TargetPath)"
)
</PostBuildEvent>
  </PropertyGroup>
  <!-- To modify your build process, add your task inside one of the targets below and uncomment it. 
       Other similar extension points exist, see Microsoft.Common.targets.
  <Target Name="BeforeBuild">
  </Target>
  <Target Name="AfterBuild">
  </Target>
  -->
</Project><|MERGE_RESOLUTION|>--- conflicted
+++ resolved
@@ -1,4 +1,3 @@
-<<<<<<< HEAD
 ﻿<?xml version="1.0" encoding="utf-8"?>
 <Project DefaultTargets="Build" xmlns="http://schemas.microsoft.com/developer/msbuild/2003" ToolsVersion="4.0">
   <PropertyGroup>
@@ -16,8 +15,9 @@
     <OldToolsVersion>3.5</OldToolsVersion>
     <UpgradeBackupLocation>
     </UpgradeBackupLocation>
-    <TargetFrameworkVersion>v4.0</TargetFrameworkVersion>
-    <TargetFrameworkProfile>Client</TargetFrameworkProfile>
+    <TargetFrameworkVersion>v4.5</TargetFrameworkVersion>
+    <TargetFrameworkProfile>
+    </TargetFrameworkProfile>
   </PropertyGroup>
   <PropertyGroup Condition=" '$(Configuration)|$(Platform)' == 'Debug|AnyCPU' ">
     <DebugSymbols>true</DebugSymbols>
@@ -55,13 +55,9 @@
     <Prefer32Bit>false</Prefer32Bit>
   </PropertyGroup>
   <ItemGroup>
-    <Reference Include="Microsoft.Management.Infrastructure, Version=1.0.0.0, Culture=neutral, PublicKeyToken=31bf3856ad364e35, processorArchitecture=MSIL">
-      <SpecificVersion>False</SpecificVersion>
-      <HintPath>..\..\Imports\PowerShell\Microsoft.Management.Infrastructure.dll</HintPath>
-    </Reference>
-    <Reference Include="PowerCollections, Version=1.0.2141.24679, Culture=neutral, processorArchitecture=MSIL">
-      <SpecificVersion>False</SpecificVersion>
-      <HintPath>..\..\Imports\PowerCollections\PowerCollections.dll</HintPath>
+    <Reference Include="SoftUni.Wintellect.PowerCollections, Version=1.1.5733.22550, Culture=neutral, processorArchitecture=MSIL">
+      <HintPath>..\packages\SoftUni.Wintellect.PowerCollections.1.1.5733.22550\lib\net20\SoftUni.Wintellect.PowerCollections.dll</HintPath>
+      <Private>True</Private>
     </Reference>
     <Reference Include="System" />
     <Reference Include="System.Data" />
@@ -69,8 +65,8 @@
     <Reference Include="System.DirectoryServices.Protocols" />
     <Reference Include="System.Drawing" />
     <Reference Include="System.Management.Automation, Version=3.0.0.0, Culture=neutral, PublicKeyToken=31bf3856ad364e35, processorArchitecture=MSIL">
-      <SpecificVersion>False</SpecificVersion>
-      <HintPath>..\..\..\..\..\..\Program Files (x86)\Reference Assemblies\Microsoft\WindowsPowerShell\3.0\System.Management.Automation.dll</HintPath>
+      <HintPath>..\packages\Microsoft.PowerShell.3.ReferenceAssemblies.1.0.0\lib\net4\System.Management.Automation.dll</HintPath>
+      <Private>True</Private>
     </Reference>
     <Reference Include="System.Windows.Forms" />
     <Reference Include="System.Xml" />
@@ -235,248 +231,11 @@
     <Compile Include="TerminalServices\TerminalSessionState.cs" />
     <Compile Include="Validation\ValidatePathAttribute.cs" />
   </ItemGroup>
+  <ItemGroup>
+    <None Include="packages.config" />
+  </ItemGroup>
   <Import Project="$(MSBuildBinPath)\Microsoft.CSharp.targets" />
   <PropertyGroup>
-=======
-﻿<?xml version="1.0" encoding="utf-8"?>
-<Project DefaultTargets="Build" xmlns="http://schemas.microsoft.com/developer/msbuild/2003" ToolsVersion="4.0">
-  <PropertyGroup>
-    <Configuration Condition=" '$(Configuration)' == '' ">Debug</Configuration>
-    <Platform Condition=" '$(Platform)' == '' ">AnyCPU</Platform>
-    <ProductVersion>9.0.30729</ProductVersion>
-    <SchemaVersion>2.0</SchemaVersion>
-    <ProjectGuid>{2527CA26-82B6-4E2C-8199-25E5986A8AA2}</ProjectGuid>
-    <OutputType>Library</OutputType>
-    <AppDesignerFolder>Properties</AppDesignerFolder>
-    <RootNamespace>Pscx</RootNamespace>
-    <AssemblyName>Pscx.Core</AssemblyName>
-    <FileUpgradeFlags>
-    </FileUpgradeFlags>
-    <OldToolsVersion>3.5</OldToolsVersion>
-    <UpgradeBackupLocation>
-    </UpgradeBackupLocation>
-    <TargetFrameworkVersion>v4.5</TargetFrameworkVersion>
-    <TargetFrameworkProfile>
-    </TargetFrameworkProfile>
-  </PropertyGroup>
-  <PropertyGroup Condition=" '$(Configuration)|$(Platform)' == 'Debug|AnyCPU' ">
-    <DebugSymbols>true</DebugSymbols>
-    <DebugType>full</DebugType>
-    <Optimize>false</Optimize>
-    <OutputPath>bin\Debug\</OutputPath>
-    <DefineConstants>DEBUG;TRACE</DefineConstants>
-    <ErrorReport>prompt</ErrorReport>
-    <WarningLevel>4</WarningLevel>
-    <AllowUnsafeBlocks>true</AllowUnsafeBlocks>
-    <BaseAddress>1752891392</BaseAddress>
-    <CodeAnalysisRuleSet>AllRules.ruleset</CodeAnalysisRuleSet>
-    <Prefer32Bit>false</Prefer32Bit>
-  </PropertyGroup>
-  <PropertyGroup Condition=" '$(Configuration)|$(Platform)' == 'Release|AnyCPU' ">
-    <DebugType>pdbonly</DebugType>
-    <Optimize>true</Optimize>
-    <OutputPath>bin\Release\</OutputPath>
-    <DefineConstants>TRACE</DefineConstants>
-    <ErrorReport>prompt</ErrorReport>
-    <WarningLevel>4</WarningLevel>
-    <AllowUnsafeBlocks>true</AllowUnsafeBlocks>
-    <CodeAnalysisRuleSet>AllRules.ruleset</CodeAnalysisRuleSet>
-    <Prefer32Bit>false</Prefer32Bit>
-  </PropertyGroup>
-  <PropertyGroup Condition="'$(Configuration)|$(Platform)' == 'Release-Signed|AnyCPU'">
-    <OutputPath>bin\Release-Signed\</OutputPath>
-    <DefineConstants>TRACE</DefineConstants>
-    <AllowUnsafeBlocks>true</AllowUnsafeBlocks>
-    <Optimize>true</Optimize>
-    <DebugType>pdbonly</DebugType>
-    <PlatformTarget>AnyCPU</PlatformTarget>
-    <ErrorReport>prompt</ErrorReport>
-    <CodeAnalysisRuleSet>AllRules.ruleset</CodeAnalysisRuleSet>
-    <Prefer32Bit>false</Prefer32Bit>
-  </PropertyGroup>
-  <ItemGroup>
-    <Reference Include="SoftUni.Wintellect.PowerCollections, Version=1.1.5733.22550, Culture=neutral, processorArchitecture=MSIL">
-      <HintPath>..\packages\SoftUni.Wintellect.PowerCollections.1.1.5733.22550\lib\net20\SoftUni.Wintellect.PowerCollections.dll</HintPath>
-      <Private>True</Private>
-    </Reference>
-    <Reference Include="System" />
-    <Reference Include="System.Data" />
-    <Reference Include="System.DirectoryServices" />
-    <Reference Include="System.DirectoryServices.Protocols" />
-    <Reference Include="System.Drawing" />
-    <Reference Include="System.Management.Automation, Version=3.0.0.0, Culture=neutral, PublicKeyToken=31bf3856ad364e35, processorArchitecture=MSIL">
-      <HintPath>..\packages\Microsoft.PowerShell.3.ReferenceAssemblies.1.0.0\lib\net4\System.Management.Automation.dll</HintPath>
-      <Private>True</Private>
-    </Reference>
-    <Reference Include="System.Windows.Forms" />
-    <Reference Include="System.Xml" />
-  </ItemGroup>
-  <ItemGroup>
-    <Compile Include="..\AssemblyInfo.Shared.cs">
-      <Link>Properties\AssemblyInfo.Shared.cs</Link>
-    </Compile>
-    <Compile Include="Collections\InterlockedStack.cs" />
-    <Compile Include="Commands\PscxCmdlet.PscxPathInfo.cs" />
-    <Compile Include="DirectoryServices\LdapPath.cs" />
-    <Compile Include="EncodingConversion.cs" />
-    <Compile Include="EnvironmentBlock\EnvironmentFrame.cs" />
-    <Compile Include="EnvironmentBlock\PathVariable.cs" />
-    <Compile Include="GenericDisposable.cs" />
-    <Compile Include="Interop\Console\ConsoleFontInfo.cs" />
-    <Compile Include="Interop\RunningObjectTable\RunningObjectTableHelper.cs" />
-    <Compile Include="OutStringFormatter.cs" />
-    <Compile Include="PscxContext.cs" />
-    <Compile Include="PscxDelegates.cs" />
-    <Compile Include="Commands\PscxCmdlet.cs" />
-    <Compile Include="Commands\PscxCmdlet.IPscxErrorHandler.cs" />
-    <Compile Include="Commands\PscxCmdlet.IPscxFileHandler.cs" />
-    <Compile Include="Commands\PscxInputObjectPathCommandBase.cs" />
-    <Compile Include="Commands\PscxPathCommandBase.cs" />
-    <Compile Include="DirectoryServices\ActiveDirectory\UserClass.UacProperty.cs" />
-    <Compile Include="DirectoryServices\ActiveDirectory\GroupClass.cs" />
-    <Compile Include="DirectoryServices\DirectoryEntryProperties\DistinguishedNameProperties.cs" />
-    <Compile Include="DirectoryServices\DirectoryEntryProperties\ListDirectoryEntryProperty.cs" />
-    <Compile Include="DirectoryServices\DirectoryEntryProperties\SetMethodDirectoryEntryProperty.cs" />
-    <Compile Include="DirectoryServices\DirectoryEntryProperties\SimpleDirectoryEntryProperty.cs" />
-    <Compile Include="DirectoryServices\DirectoryEntryProperty.cs">
-    </Compile>
-    <Compile Include="DirectoryServices\ActiveDirectory\OrganizationalUnitClass.cs" />
-    <Compile Include="DirectoryServices\DirectoryEntryPropertyDictionary.cs" />
-    <Compile Include="DirectoryServices\DirectoryEntryTypeCollection.cs" />
-    <Compile Include="DirectoryServices\DirectoryUtils.cs" />
-    <Compile Include="DirectoryServices\DirectoryEntryType.cs" />
-    <Compile Include="DirectoryServices\ActiveDirectory\UserClass.cs" />
-    <Compile Include="DirectoryServices\NameTranslator.cs" />
-    <Compile Include="StringEncodingParameter.cs" />
-    <Compile Include="Interop\Console\Coordinates.cs" />
-    <Compile Include="Interop\Console\InputRecord.cs" />
-    <Compile Include="Interop\DirectoryServices\DsCrackNames.cs" />
-    <Compile Include="Reflection\AssemblyNameConvertor.cs" />
-    <Compile Include="Interop\DirectoryServices\IADsLargeInteger.cs" />
-    <Compile Include="Reflection\AssemblyCache.cs" />
-    <Compile Include="Interop\Fusion\IAssemblyCache.cs" />
-    <Compile Include="Interop\Fusion\IAssemblyCacheItem.cs" />
-    <Compile Include="Interop\Fusion\IAssemblyEnum.cs" />
-    <Compile Include="Interop\Fusion\IAssemblyName.cs" />
-    <Compile Include="Interop\Fusion\IInstallReferenceEnum.cs" />
-    <Compile Include="Interop\Fusion\IInstallReferenceItem.cs" />
-    <Compile Include="Reflection\AssemblyCacheEnumerator.cs" />
-    <Compile Include="Reflection\CoffHeader.cs" />
-    <Compile Include="Reflection\DosHeader.cs" />
-    <Compile Include="Reflection\AssemblyCacheSearcher.cs" />
-    <Compile Include="Reflection\InvalidPEFileException.cs" />
-    <Compile Include="Reflection\PEHeader.cs" />
-    <Compile Include="Reflection\PESection.cs" />
-    <Compile Include="Reflection\PortableExecutable.cs" />
-    <Compile Include="Interop\Shell\IPersistFile.cs" />
-    <Compile Include="Interop\Shell\IShellLink.cs" />
-    <Compile Include="Interop\NativeMethods.cs" />
-    <Compile Include="Interop\Console\RectangleShort.cs" />
-    <Compile Include="Interop\Security.Privileges\SafeTokenHandle.cs" />
-    <Compile Include="Interop\Console\Size.cs" />
-    <Compile Include="IO\Ntfs\ReparsePointHelper.cs" />
-    <Compile Include="IO\Ntfs\ReparsePointInfo.cs" />
-    <Compile Include="PscxDependency.cs" />
-    <Compile Include="TerminalServices\TerminalServer.cs" />
-    <Compile Include="Interop\Security.Privileges\TokenPrivilege.cs" />
-    <Compile Include="Interop\Security.Privileges\TokenPrivilegeCollection.cs" />
-    <Compile Include="Interop\UnsafeNativeMethods.cs" />
-    <Compile Include="IO\StreamDecorator.cs" />
-    <Compile Include="PscxErrorRecord.cs" />
-    <Compile Include="PscxHelpAttributes.cs" />
-    <Compile Include="Properties\AssemblyInfo.cs" />
-    <Compile Include="PscxException.cs" />
-    <Compile Include="Resources\Errors.Designer.cs">
-      <AutoGen>True</AutoGen>
-      <DesignTime>True</DesignTime>
-      <DependentUpon>Errors.resx</DependentUpon>
-    </Compile>
-    <Compile Include="Runtime.Serialization.Binary\Attributes.cs" />
-    <Compile Include="Runtime.Serialization.Binary\BinaryParser.cs" />
-    <Compile Include="Runtime.Serialization.Binary\Exceptions.cs" />
-    <Compile Include="Runtime.Serialization.Binary\UnixTime.cs" />
-    <Compile Include="TerminalServices\TerminalSession.cs" />
-    <Compile Include="Utils.cs" />
-    <Compile Include="Visitors\CmdletReflectionVisitor.cs" />
-    <Compile Include="Visitors\ReflectionVisitor.cs" />
-  </ItemGroup>
-  <ItemGroup>
-    <EmbeddedResource Include="Resources\Errors.resx">
-      <SubType>Designer</SubType>
-      <Generator>ResXFileCodeGenerator</Generator>
-      <LastGenOutput>Errors.Designer.cs</LastGenOutput>
-    </EmbeddedResource>
-  </ItemGroup>
-  <ItemGroup>
-    <Compile Include="IO\PscxPathInfo.cs" />
-    <Compile Include="IO\PscxPathInfo.InvalidPscxPathImpl.cs" />
-    <Compile Include="IO\PscxPathInfo.ResolvedPscxPathImpl.cs" />
-    <Compile Include="Reflection\FastInvoke.cs" />
-  </ItemGroup>
-  <ItemGroup>
-    <Compile Include="Annotations.cs" />
-    <Compile Include="Collections\ExtensionMethods.cs" />
-    <Compile Include="Commands\ProviderConstraintPolicy.cs" />
-    <Compile Include="Commands\PscxInputObjectPathSettings.cs" />
-    <Compile Include="EncodingParameter.cs" />
-    <Compile Include="Interop\PropVariant.cs" />
-    <Compile Include="Interop\SafeLibraryHandle.cs" />
-    <Compile Include="Interop\SevenZip\ArchivePropId.cs" />
-    <Compile Include="Interop\SevenZip\AskMode.cs" />
-    <Compile Include="Interop\SevenZip\CompressionLevel.cs" />
-    <Compile Include="Interop\SevenZip\CompressionMethod.cs" />
-    <Compile Include="Interop\SevenZip\EncryptionMethod.cs" />
-    <Compile Include="Interop\SevenZip\FileTimeType.cs" />
-    <Compile Include="Interop\SevenZip\InStreamTimedWrapper.cs" />
-    <Compile Include="Interop\SevenZip\InStreamWrapper.cs" />
-    <Compile Include="Interop\SevenZip\ItemPropId.cs" />
-    <Compile Include="Interop\SevenZip\KnownSevenZipFormat.cs" />
-    <Compile Include="Interop\SevenZip\OperationResult.cs" />
-    <Compile Include="Interop\SevenZip\OutStreamWrapper.cs" />
-    <Compile Include="Interop\SevenZip\SevenZipInterfaces.cs" />
-    <Compile Include="Interop\SevenZip\StreamWrapper.cs" />
-    <Compile Include="Interop\SimpleComWrapper.cs" />
-    <Compile Include="IO\ImageMastering\ImapiProfileTypes.cs" />
-    <Compile Include="IO\PscxPathInfo.UnresolvedPscxPathImpl.cs" />
-    <Compile Include="IO\IPscxPathSettings.cs" />
-    <Compile Include="SIUnits\Pressure.cs" />
-    <Compile Include="SIUnits\Energy.cs" />
-    <Compile Include="SIUnits\Length.cs" />
-    <Compile Include="SIUnits\Mass.cs" />
-    <Compile Include="SIUnits\NonSIUnit.cs" />
-    <Compile Include="SIUnits\NonSIUnitConverter.cs" />
-    <Compile Include="SIUnits\NonSIUnit`1.cs" />
-    <Compile Include="SIUnits\SIPrefixes.cs" />
-    <Compile Include="SIUnits\SIUnit.cs" />
-    <Compile Include="PipelineHelper.cs" />
-    <Compile Include="PreferenceVariableAttribute.cs" />
-    <Compile Include="ProviderConstraintAttribute.cs" />
-    <Compile Include="Providers\DynamicParameterBuilder.cs" />
-    <Compile Include="Providers\PscxNavigationCmdletProvider.cs" />
-    <Compile Include="Providers\PscxObjectDriveInfo.cs" />
-    <Compile Include="Providers\PscxObjectProviderBase.cs" />
-    <Compile Include="Providers\PscxObjectProviderContent.cs" />
-    <Compile Include="Providers\PscxProviderContext.cs" />
-    <Compile Include="PscxCallbackEventBridge.cs" />
-    <Compile Include="PscxPathAttribute.cs" />
-    <Compile Include="Reflection\DynamicType\DataReaderIndexer.cs" />
-    <Compile Include="Reflection\DynamicType\DataReaderObjectFactory.cs" />
-    <Compile Include="Reflection\DynamicType\DataRowIndexer.cs" />
-    <Compile Include="Reflection\DynamicType\DataTableObjectFactory.cs" />
-    <Compile Include="Reflection\DynamicType\DataTypeBuilder.cs" />
-    <Compile Include="Reflection\DynamicType\PropertySetter.cs" />
-    <Compile Include="Reflection\DynamicType\IIndexedByName.cs" />
-    <Compile Include="Runtime.Serialization.Binary\RecordParser.cs" />
-    <Compile Include="TerminalServices\TerminalSessionClientInfo.cs" />
-    <Compile Include="TerminalServices\TerminalSessionState.cs" />
-    <Compile Include="Validation\ValidatePathAttribute.cs" />
-  </ItemGroup>
-  <ItemGroup>
-    <None Include="packages.config" />
-  </ItemGroup>
-  <Import Project="$(MSBuildBinPath)\Microsoft.CSharp.targets" />
-  <PropertyGroup>
->>>>>>> 60a559a5
     <PostBuildEvent>if "$(ConfigurationName)" == "Release-Signed" (
     @echo "C:\Program Files (x86)\Windows Kits\8.0\bin\x86\signtool.exe" sign /t http://timestamp.digicert.com /sha1 2BE1DA66486C6EE58D5EA3BC692F86EEE413D35C "$(TargetPath)"
     "C:\Program Files (x86)\Windows Kits\8.0\bin\x86\signtool.exe" sign /t http://timestamp.digicert.com /sha1 2BE1DA66486C6EE58D5EA3BC692F86EEE413D35C "$(TargetPath)"
